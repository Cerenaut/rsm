{
  "experiment-options": {
    "workflow": "rsm.workflows.image_sequence_workflow",
    "dataset": "rsm.datasets.mnist_sequence_dataset",
    "component": "rsm.components.sequence_memory_stack",
    "batches": 50000,

    "hparams_override": {
      "num_layers": 1,
      "batch_size": 300,

<<<<<<< HEAD
      "memory_summarize_input":true,
      "memory_summarize_encoding":true,
      "memory_summarize_weights":true,
      "memory_summarize_freq":true,

=======
      "memory_training_interval": [0,-1],
      "memory_summarize_input": false,
      "memory_summarize_encoding": false,
      "memory_summarize_decoding": true,
      "memory_summarize_weights": false,
      "memory_summarize_freq": false,

      "predictor_optimize": "accuracy",
      "predictor_nonlinearity": ["leaky-relu", "leaky-relu"],

>>>>>>> 7091dd0a
      "sparsity": [25],
      "cols": [200],
      "cells_per_col": [4],
      "inhibition_decay":[0.1],

<<<<<<< HEAD
      "f_bias":[true],
      "r_bias":[true],
      "b_bias":[false],
      "d_bias":[true],
=======
      "filters_field_width": [28],
      "filters_field_height": [28],
      "filters_field_stride": [28],
>>>>>>> 7091dd0a

      "f_init_sd":[0.03],
      "r_init_sd":[0.03],
      "b_init_sd":[0.03],
      "d_init_sd":[0.03],

      "rb_norm_type":["none"],

      "filters_field_width": [28],
      "filters_field_height": [28],
      "filters_field_stride": [28]
    }
  },
  "workflow-options": {
    "summarize":true,
    "sequence": "012340123404321",
    "example_type": "random"
  }
}<|MERGE_RESOLUTION|>--- conflicted
+++ resolved
@@ -9,39 +9,20 @@
       "num_layers": 1,
       "batch_size": 300,
 
-<<<<<<< HEAD
       "memory_summarize_input":true,
       "memory_summarize_encoding":true,
       "memory_summarize_weights":true,
       "memory_summarize_freq":true,
 
-=======
-      "memory_training_interval": [0,-1],
-      "memory_summarize_input": false,
-      "memory_summarize_encoding": false,
-      "memory_summarize_decoding": true,
-      "memory_summarize_weights": false,
-      "memory_summarize_freq": false,
-
-      "predictor_optimize": "accuracy",
-      "predictor_nonlinearity": ["leaky-relu", "leaky-relu"],
-
->>>>>>> 7091dd0a
       "sparsity": [25],
       "cols": [200],
       "cells_per_col": [4],
       "inhibition_decay":[0.1],
 
-<<<<<<< HEAD
       "f_bias":[true],
       "r_bias":[true],
       "b_bias":[false],
       "d_bias":[true],
-=======
-      "filters_field_width": [28],
-      "filters_field_height": [28],
-      "filters_field_stride": [28],
->>>>>>> 7091dd0a
 
       "f_init_sd":[0.03],
       "r_init_sd":[0.03],
