# Copyright (C) 2019 Project AGI
#
# Licensed under the Apache License, Version 2.0 (the "License");
# you may not use this file except in compliance with the License.
# You may obtain a copy of the License at
#
#     http://www.apache.org/licenses/LICENSE-2.0
#
# Unless required by applicable law or agreed to in writing, software
# distributed under the License is distributed on an "AS IS" BASIS,
# WITHOUT WARRANTIES OR CONDITIONS OF ANY KIND, either express or implied.
# See the License for the specific language governing permissions and
# limitations under the License.
# ==============================================================================

"""SequenceMemoryLayer class."""

from __future__ import absolute_import
from __future__ import division
from __future__ import print_function

import logging

import numpy as np
import tensorflow as tf

from pagi.components.summary_component import SummaryComponent
from pagi.components.conv_autoencoder_component import ConvAutoencoderComponent

from pagi.utils import image_utils
from pagi.utils.layer_utils import activation_fn
from pagi.utils.tf_utils import tf_build_stats_summaries
from pagi.utils.tf_utils import tf_build_top_k_mask_4d_op
from pagi.utils.tf_utils import tf_create_optimizer
from pagi.utils.tf_utils import tf_do_training
from pagi.utils.tf_utils import tf_random_mask
from pagi.utils.tf_utils import tf_get_kernel_initializer
from pagi.utils.tf_utils import tf_init_type_none


class SequenceMemoryLayer(SummaryComponent):
  """
  Sequence Memory layer component based on K-Sparse Convolutional Autoencoder with variable-order feedback dendrites.
  """

  @staticmethod
  def default_hparams():
    """Builds an HParam object with default hyperparameters."""
    return tf.contrib.training.HParams(

        # Optimizer options
        optimizer='adam',
        loss_type='mse',
        learning_rate=0.0005,
        batch_size=80,

        # General options
        training_interval=[0, -1],  # [0,-1] means forever
        mode='predict-input',
        input_norm_first=False,
        hidden_nonlinearity='tanh', # used for hidden layer only
        decode_nonlinearity='none', # Used for decoding
        decode_mode='fc',
        inhibition_decay=0.1,  # controls refractory period
        inhibition_with_mask=True,

        # Deprecated features
        #predictor_norm_input=True,
        #predictor_integrate_input=False,  # default: only current cells
        # Deprecated features

        # Dendrites
        f_keep_rate=1.0,  # Optional dropout
        f_decay_rate=0.0,  # Optional integrated/exp decay
        f_decay_floor=0.0,  # if > 0, then clip to zero at this level
        f_norm_type=None,  # Option to normalize
        f_norm_eps=1.0e-11,  # Prevents norm /0
        f_decay_trainable=False,
        f_decay_rate_max = 0.95,  # If trainable, then this is the max decay rate

        rb_keep_rate=1.0,  # Optional dropout on feedback
        rb_decay_rate=0.0,  # Optional integrated/exp decay feedback
        rb_decay_floor=0.0,  # if > 0, then clip to zero at this level
        rb_norm_type='sum',  # Option to normalize feedback
        rb_norm_eps=1.0e-11,  # Prevents feedback norm /0
        rb_decay_trainable=False,
        rb_decay_rate_max = 0.95,  # If trainable, then this is the max decay rate

        # Geometry
        filters=-1,  # Ignored, but inherited
        filters_field_width=28,
        filters_field_height=28,
        filters_field_stride=28,

        cols=160,
        cells_per_col=3,  # 480 = 160 columns * 3 cells

        # Control statistics
        freq_update_interval=10,  # the interval in batches between frequency measurement updates
        freq_learning_rate=0.1,   # the learning rate of frequency measurement update as coefficient of the exponential rule
        freq_min=0.05,  # used by lifetime sparsity mask

        boost_factor=0.0,
        boost_factor_decay=0.0,
        boost_factor_update_interval=0,  # num training batches between boost factor updates

        # Sparse parameters:
        sparsity=25,
        lifetime_sparsity_dends=False,
        lifetime_sparsity_cols=False,

        # Bias
        # i_scale=1.0,
        # i_bias=0.0,
        f_bias=False,
        r_bias=False,
        b_bias=False,
        d_bias=True,  # Currently ignored (always on)

        # Regularization, 0=Off
        hidden_keep_rate=1.0,
        f_l2=0.0,  # feed Forward
        r_l2=0.0,  # Recurrent
        b_l2=0.0,  # feed-Back
        d_l2=0.0,  # Decode

        # Initialization
        f_init_type=tf_init_type_none,
        r_init_type=tf_init_type_none,
        b_init_type=tf_init_type_none,
        d_init_type=tf_init_type_none,

        f_bias_init_type=tf_init_type_none,
        r_bias_init_type=tf_init_type_none,
        b_bias_init_type=tf_init_type_none,
        d_bias_init_type=tf_init_type_none,

        f_init_sd=0.03,
        r_init_sd=0.03,
        b_init_sd=0.03,
        d_init_sd=0.03,

        # Summaries
        summarize_input=False,
        summarize_encoding=False,
        summarize_decoding=False,
        summarize_weights=False,
        summarize_freq=False
    )

  # Static names
  loss = 'loss'
  training = 'training'
  encoding = 'encoding'

  mode_encode_input = 'encode-input'  # i.e. be an autoencoder
  mode_predict_input = 'predict-input'  # Predict next input F
  mode_predict_target = 'predict-target'  # Predict some target input

  usage = 'usage'
  usage_col = 'usage-col'
  usage_cell = 'usage-cell'
  freq = 'freq'
  freq_col = 'freq-col'
  freq_cell = 'freq-cell'

  boost = 'boost'
  boost_assign = 'boost-assign'
  boost_factor = 'boost-factor'
  #prediction_input = 'prediction-input'
  f_keep = 'f-keep'
  rb_keep = 'rb-keep'
  hidden_keep = 'hidden-keep'
  lifetime_mask = 'lifetime-mask'
  encoding_mask = 'encoding-mask'
  encoding = 'encoding'
  decoding = 'decoding'
  decoding_logits = 'decoding_logits'
  encoding_f = 'forward_encoding'
  encoding_r = 'recurrent_encoding'
  encoding_b = 'feedback_encoding'
  sum_abs_error = 'sum-abs-error'

  # History
  history = 'history'  # Mask per batch sample whether to keep or discard

  # History tensors - value is history dependent
  feedback = 'feedback'
  recurrent = 'recurrent'
  inhibition = 'inhibition'
  previous = 'previous'

  # History masked values
  recurrent_mask = 'recurrent-mask'  # Op/values that are selectively masked due to history mask
  feedback_mask = 'feedback-mask'
  inhibition_mask = 'inhibition-mask'
  previous_mask = 'previous-mask'

  def update_statistics(self, batch_type, session):  # pylint: disable=W0613
    if self.use_freq():
      self._update_freq()
      self._update_lifetime_mask()   # sensitive to minimum frequency

      if self.use_boosting():
        self._update_boost(batch_type, session)
        self._update_boost_factor(batch_type)

  def _update_boost_factor(self, batch_type):
    # Only update boost batch count for training batches
    if batch_type == self.training:
      #print('training batch ', self._boost_batch_count, 'int ', self._hparams.boost_factor_update_interval)
      if ((self._boost_batch_count % self._hparams.boost_factor_update_interval) == 0) and (self._boost_batch_count > 0):
        self._boost_batch_count = 0
        old_boost_factor = self._dual.get_values(self.boost_factor)
        new_boost_factor = np.copy(old_boost_factor)
        new_boost_factor = old_boost_factor * self._hparams.boost_factor_decay
        logging.info('Updating BOOST=======================> %f -> %f', old_boost_factor, new_boost_factor)
        self._dual.set_values(self.boost_factor, new_boost_factor)
      self._boost_batch_count += 1

  def _update_freq(self):
    """Updates the cell utilisation frequency from usage."""
    if ((self._freq_update_count % self._hparams.freq_update_interval) == 0) and (self._freq_update_count > 0):
      self._freq_update_count = 0
      logging.debug('Updating freq...')
      self._update_freq_with_usage(self.usage_cell, self.freq_cell)
      self._update_freq_with_usage(self.usage_col, self.freq_col)
    self._freq_update_count += 1

  def _update_freq_with_usage(self, usage_key, freq_key):
    """Update frequency from usage count."""

    # Calculate frequency from usage count
    # ---------------------------------------------------------------------
    conv_h = self._encoding_shape[1]
    conv_w = self._encoding_shape[2]
    conv_area = conv_w * conv_h
    freq_norm = 1.0 / float(self._hparams.freq_update_interval * self._hparams.batch_size * conv_area)

    usage = self._dual.get_values(usage_key)
    freq_old = self._dual.get_values(freq_key)
    freq = np.multiply(usage, freq_norm) # Convert to observed frequency
    self._dual.set_values_to(usage_key, 0.0) # Reset usage

    # Linear interpolation
    # ---------------------------------------------------------------------
    a = self._hparams.freq_learning_rate
    b = 1.0 - a

    fa = np.multiply(a, freq)
    fb = np.multiply(b, freq_old)

    freq_new = np.add(fa, fb) # now the frequency has been updated
    self._dual.set_values(freq_key, freq_new)

  def _update_lifetime_mask(self):
    """Update the lifetime mask."""
    if self._freq_update_count != 1:
      return

    lifetime_mask = self._dual.get(self.lifetime_mask)
    freq_values = self._dual.get_values(self.freq_cell)
    lifetime_mask_values = lifetime_mask.get_values()

    num_dendrites = self.get_num_dendrites()
    for d in range(num_dendrites):
      freq = freq_values[d]
      mask_value = False  # no lifetime
      if freq < self._hparams.freq_min:
        mask_value = True
      lifetime_mask_values[d] = mask_value
    lifetime_mask.set_values(lifetime_mask_values)

  def update_recurrent(self):
    """If feedback is only the recurrent state, then simply copy it into place."""
    #if self._hparams.autoencode is True:
    if self._hparams.mode == self.mode_encode_input:
      return  # No feedback

    output = self.get_values(self.encoding)
    self.set_recurrent(output)

  def set_recurrent(self, recurrent_values):
    """Since feedback might include external input, we explicitly need to do this."""
    recurrent = self._dual.get(self.recurrent)
    recurrent.set_values(recurrent_values)

  def use_freq(self):
    """Optional frequency tracking"""
    if self._hparams.freq_update_interval < 0:
      return False
    return True

  def use_feedback(self):
    if self._feedback_shape is None:
      return False
    return True

  def set_feedback(self, feedback_values):
    """Since feedback might include external input, we explicitly need to do this."""
    feedback = self._dual.get(self.feedback)
    feedback.set_values(feedback_values)

  def forget_history(self, session, history_forgetting_probability, clear_previous=False):
    """Clears the history with fixed probability, but optionally keep the previous (next input)."""
    if history_forgetting_probability <= 0.0:
      #print('Forget P=0 so ignore')
      return

    #print('Forget P >0: ', history_forgetting_probability)
    if history_forgetting_probability < 1.0:
      p0 = history_forgetting_probability
      history_mask = tf_random_mask(p0, shape=(self._hparams.batch_size))
      #print('Forget mask: ', history_mask)
    else:  # probability >= 1
      history_mask = np.zeros((self._hparams.batch_size))  # Clear all

    self.update_history(session, history_mask, clear_previous=clear_previous)

  def update_history(self, session, history_mask, clear_previous=True):
    """Clear recurrent history given a mask of all samples in the batch.
    It's as if a new episode or sequence has started so we don't want to learn the transition
    from the previous one. Inputs recurrent and feedback are conditionally cleared, it's assumed
    their values are already up to date and otherwise ready for next batch."""

    # Keep/discard values that change over time. This list includes:
    # * Inhibition
    # * Previous
    # * Recurrent
    # * Feedback
    #print('mask:', history_mask)
    #print('clear previous: ', clear_previous)

    inhibition = self._dual.get(self.inhibition)   # 6d_dend: b, h, w, col, cell, dend = 6d
    previous = self._dual.get(self.previous)  # 4d_input: b, xh, xw, xd = 4d
    recurrent = self._dual.get(self.recurrent)  # 4d_cells: b, h, w, col * cell = 5d
    history = self._dual.get(self.history)

    inhibition_values = inhibition.get_values()  # 6d_dend: b, h, w, col, cell, dend = 6d
    previous_values = previous.get_values()  # 4d_input: b, xh, xw, xd = 4d
    recurrent_values = recurrent.get_values()  # 4d_cells: b, h, w, col * cell = 5d

    inhibition_pl = inhibition.get_pl()  # 6d_dend: b, h, w, col, cell, dend = 6d
    previous_pl = previous.get_pl()  # 4d_input: b, xh, xw, xd = 4d
    recurrent_pl = recurrent.get_pl()  # 4d_cells: b, h, w, col * cell = 5d
    history_pl = history.get_pl()

    feed_dict = {
        inhibition_pl: inhibition_values,
        previous_pl: previous_values,
        recurrent_pl: recurrent_values,
        history_pl: history_mask
    }

    fetches = {
        self.inhibition_mask: self._dual.get_op(self.inhibition_mask),
        self.recurrent_mask: self._dual.get_op(self.recurrent_mask)
    }

    # Dendrite traces
    def trace_update_feed_dict(self, prefix, feed_dict):
      trace_key = self.get_trace_key(prefix)
      self._dual.update_feed_dict(feed_dict, [trace_key])

    def trace_add_fetches(self, prefix, fetches):
      trace_mask_key = self.get_trace_mask_key(prefix)
      self._dual.add_fetches(fetches, [trace_mask_key])

    if self._hparams.f_decay_rate > 0.0:
      trace_update_feed_dict(self, 'f', feed_dict)
      trace_add_fetches(self, 'f', fetches)
    if self._hparams.rb_decay_rate > 0.0:
      trace_update_feed_dict(self, 'r', feed_dict)
      trace_add_fetches(self, 'r', fetches)
      if self.use_feedback():
        trace_update_feed_dict(self, 'b', feed_dict)
        trace_add_fetches(self, 'b', fetches)

    if self.use_feedback():
      feedback = self._dual.get(self.feedback)  # 4d
      feedback_values = feedback.get_values()  # 4d: b, h?, w?, d?
      feedback_pl = feedback.get_pl()  # 4d
      feed_dict.update({
          feedback_pl: feedback_values
      })
      fetches[self.feedback_mask] = self._dual.get_op(self.feedback_mask)

    if clear_previous is True:
      fetches[self.previous_mask] = self._dual.get_op(self.previous_mask)

    # Execute the history update on all "history" tensors
    fetched = session.run(fetches, feed_dict=feed_dict)

    # Store the updated values
    inhibition_values_masked = fetched[self.inhibition_mask]
    recurrent_values_masked = fetched[self.recurrent_mask]

    self._dual.set_values(self.inhibition, inhibition_values_masked)
    self._dual.set_values(self.recurrent, recurrent_values_masked)

    if self.use_feedback():
      feedback_values_masked = fetched[self.feedback_mask]
      self._dual.set_values(self.feedback, feedback_values_masked)

    if clear_previous is True:
      previous_values_masked = fetched[self.previous_mask]
      self._dual.set_values(self.previous, previous_values_masked)

    # Dendrite traces
    def trace_set_fetches(self, prefix, fetched):
      trace_key = self.get_trace_key(prefix)
      trace_mask_key = self.get_trace_mask_key(prefix)
      trace_values_masked = fetched[self.name][trace_mask_key]
      self._dual.set_values(trace_key, trace_values_masked)

    if self._hparams.f_decay_rate > 0.0:
      trace_set_fetches(self, 'f', fetched)
    if self._hparams.rb_decay_rate > 0.0:
      trace_set_fetches(self, 'r', fetched)
      if self.use_feedback():
        trace_set_fetches(self, 'b', fetched)

  def get_num_dendrites(self):
    #num_dendrites = self._hparams.cols * self._hparams.cells_per_col * self._hparams.dends_per_cell
    return self.get_num_cells()

  def get_num_cells(self):
    num_cells = self._hparams.cols * self._hparams.cells_per_col
    return num_cells

  @staticmethod
  def get_encoding_shape_4d(input_shape, hparams):
    return ConvAutoencoderComponent.get_convolved_shape(input_shape,
                                                        hparams.filters_field_height,
                                                        hparams.filters_field_width,
                                                        hparams.filters_field_stride,
                                                        hparams.cols * hparams.cells_per_col,
                                                        padding='SAME')

  def build(self, input_values, input_shape, hparams, name='rsm', encoding_shape=None, feedback_shape=None,
            target_shape=None, target_values=None):  # pylint: disable=W0221
    """Initializes the model parameters.

    Args:
        input_values: Tensor containing input
        input_shape: The shape of the input, for display (internal is vectorized)
        label_values: Tensor containing label
        label_shape: The shape of the label, for display (internal is vectorized)
        hparams: The hyperparameters for the model as tf.contrib.training.HParams.
        name: A globally unique graph name used as a prefix for all tensors and ops.
        encoding_shape: The shape to be used to display encoded (hidden layer) structures
    """
    self._loss_mean = None
    self.name = name
    self._hparams = hparams
    self._freq_update_count = 0
    self._training_batch_count = 0
    self._boost_batch_count = 0

    self._weights_f = None
    self._weights_r = None
    self._weights_b = None
    self._weights_d = None
    self._bias_f = None
    self._bias_r = None
    self._bias_b = None
    self._bias_d = None

    self._input_shape = input_shape
    self._input_values = input_values

    self._target_shape = target_shape
    self._target_values = target_values

    self._encoding_shape = encoding_shape
    if self._encoding_shape is None:
      self._encoding_shape = SequenceMemoryLayer.get_encoding_shape_4d(input_shape, self._hparams)

    self._feedback_shape = feedback_shape

    logging.info('~~~~~~~~~~~~~~~~~~~~~~~~~~~~~~~~~~~~~~~~~~~~~~~~~')
    logging.info('Layer: %s', self.name)
    logging.info('# Cols: %s', str(self._hparams.cols))
    logging.info('# Cells/Col: %s', str(self._hparams.cells_per_col))
    logging.info('# Total cells: %s', str(self._hparams.cols * self._hparams.cells_per_col))
    logging.info('Input shape: %s', str(self._input_shape))
    logging.info('Encoding shape: %s', str(self._encoding_shape))
    if self.use_feedback():
      logging.info('Feedback shape: %s', str(self._feedback_shape))
    else:
      logging.info('Feedback shape: N/A')
    _, target_shape = self.get_target()
    logging.info('Target shape: %s', str(target_shape))
    logging.info('Decoding mode: %s', str(self._hparams.decode_mode))
    logging.info('~~~~~~~~~~~~~~~~~~~~~~~~~~~~~~~~~~~~~~~~~~~~~~~~~')

    with tf.variable_scope(self.name, reuse=tf.AUTO_REUSE):
      self._build()
      self._build_optimizer()

    self.reset()

  def _build_history_update_trace(self, prefix, history_4d):
    trace_key = self.get_trace_key(prefix)
    trace_mask_key = self.get_trace_mask_key(prefix)
    trace_pl = self._dual.get_pl(trace_key)
    trace_masked = tf.multiply(trace_pl, history_4d)
    self._dual.set_op(trace_mask_key, trace_masked)

  def _build_history_update(self):
    """Builds graph ops to update the history tensors given a history mask. The mask is specified in terms of batch samples."""

    history_pl = self._dual.add(self.history, shape=[self._hparams.batch_size], default_value=1.0).add_pl()
    history_4d = tf.reshape(history_pl, [self._hparams.batch_size, 1, 1, 1])
    history_5d = tf.reshape(history_pl, [self._hparams.batch_size, 1, 1, 1, 1])

    previous_pl = self._dual.get_pl(self.previous)
    inhibition_pl = self._dual.get_pl(self.inhibition)
    recurrent_pl = self._dual.get_pl(self.recurrent)

    previous_masked = tf.multiply(previous_pl, history_4d)
    inhibition_masked = tf.multiply(inhibition_pl, history_5d)
    recurrent_masked = tf.multiply(recurrent_pl, history_4d)

    self._dual.set_op(self.previous_mask, previous_masked)
    self._dual.set_op(self.inhibition_mask, inhibition_masked)
    self._dual.set_op(self.recurrent_mask, recurrent_masked)

    # Dendrite traces
    if self._hparams.f_decay_rate > 0.0:
      self._build_history_update_trace('f', history_4d)

    if self._hparams.rb_decay_rate > 0.0:
      self._build_history_update_trace('r', history_4d)

      if self.use_feedback():
        self._build_history_update_trace('b', history_4d)

    if self.use_feedback():
      feedback_pl = self._dual.get_pl(self.feedback)
      feedback_masked = tf.multiply(feedback_pl, history_4d)
      self._dual.set_op(self.feedback_mask, feedback_masked)

  def get_trace_key(self, prefix):
    return prefix + '-trace'

  def get_trace_mask_key(self, prefix):
    return prefix + '-trace-mask'

  def get_keep_rate_key(self, prefix):
    return prefix + '-keep'

  def _build_trainable_decay(self, prefix, input_4d, input_shape_4d, max_decay_rate):
    """Build fully connected trainable decay rates. TODO: enable convolutional decay."""
    name = prefix + '-decay'
    input_area = np.prod(input_shape_4d[1:])
    input_1d = tf.reshape(input_4d, shape=[self._hparams.batch_size, input_area])

    kernel_initializer, bias_initializer = None, None
    use_bias = True
    decay_rates = tf.layers.dense(
        inputs=input_1d, units=input_area,
        kernel_initializer=kernel_initializer,
        bias_initializer=bias_initializer,
        activation=tf.nn.sigmoid, use_bias=use_bias, name=name)

    # Obtain reference to Variable:
    # with tf.variable_scope(name, reuse=True):
    #   self._weights_d = tf.get_variable('kernel')
    #   if use_bias:
    #     self._bias_d = tf.get_variable('bias')

    # Limit decay rate
    logging.info('%s decay max at %f', prefix, max_decay_rate)
    decay_rates = decay_rates * max_decay_rate

    # Reshape to input shape
    decay_rates = tf.reshape(decay_rates, input_shape_4d)
    return decay_rates

  def _build_trace(self, prefix, input_4d, input_shape_4d, decay_rate, decay_floor, decay_trainable, max_decay_rate):
    """Decay and integrate an input to produce a trace over time"""
    if decay_rate > 0.0:
      trace_key = self.get_trace_key(prefix)
      trace_pl = self._dual.add(trace_key, shape=input_shape_4d, default_value=0.0).add_pl(default=True)

      # Trainable or constant decay rate
      if decay_trainable is True:
        logging.info('%s decay trainable', prefix)
        # 4d tensor same shape as input
        decay_rates = self._build_trainable_decay(prefix, trace_pl, input_shape_4d, max_decay_rate)
      else:
        # A scalar
        logging.info('%s decay @ rate %f', prefix, decay_rate)
        decay_rates = decay_rate

      # Decay with optional floor
      if decay_floor > 0.0:
        logging.info('%s decay floor at %f', prefix, decay_floor)
        decayed_temp = trace_pl * decay_rates
        threshold = tf.to_float(decayed_temp > decay_floor)
        decayed = decayed_temp * threshold
      else:
        decayed = trace_pl * decay_rates

      # Include new input
      trace_op = tf.maximum(decayed, input_4d)
    else:
      logging.info('%s NO trace therefore no decay', prefix)
      trace_op = input_4d  # no integration... therefore no decay

    return trace_op  # Current value

  def _build_norm(self, prefix, input_4d, norm_type, norm_eps):
    """Normalize/scale the input."""
    # Define possible norm types
    norm_type_sum = 'sum'
    # TODO investigate alternative norm, e.g. frobenius norm:
    #frobenius_norm = tf.sqrt(tf.reduce_sum(tf.square(input_values_next), axis=[1, 2, 3], keepdims=True))
    # Layer norm..? There has to be a better norm than this. 
    # https://mlexplained.com/2018/11/30/an-overview-of-normalization-methods-in-deep-learning/
    # https://mlexplained.com/2018/01/10/an-intuitive-explanation-of-why-batch-normalization-really-works-normalization-in-deep-learning-part-1/

    # Interpret norm type:
    if norm_type is None:
      logging.info('%s NO norm', prefix)
      return input_4d

    if norm_type == norm_type_sum:
      logging.info('%s Sum norm', prefix)
      sum_input = tf.reduce_sum(input_4d, axis=[1, 2, 3], keepdims=True) + norm_eps
      norm_input_4d = tf.divide(input_4d, sum_input)
      return norm_input_4d

    logging.info('%s Not recognized norm, so none. ', prefix)
    return input_4d

  def _build_dropout(self, prefix, input_4d, keep_rate):
    if keep_rate < 1.0:
      logging.info('%s Dropout @ rate %f', prefix, keep_rate)
      keep_key = self.get_keep_rate_key(prefix)
      keep_pl = self._dual.add(keep_key, shape=(), default_value=1.0).add_pl(default=True)
      dropout_4d = tf.nn.dropout(input_4d, keep_pl)  # Note, a scaling is applied
      return dropout_4d
    logging.info('%s NO dropout', prefix)
    return input_4d

  def _build_input(self, prefix, input_4d,
                   norm_type, norm_eps, keep_rate,
                   decay_rate, decay_floor, decay_trainable, max_decay_rate):
    """Builds the ops to manage an input. The stages are: Norm, Trace, and Dropout."""
    input_shape_4d = input_4d.get_shape().as_list()

    if self._hparams.input_norm_first:
      # 1. Norm the integrated trace
      norm_4d = self._build_norm(prefix, input_4d, norm_type, norm_eps)

      # 2. Build a decaying trace from the normed input
      trace_4d = self._build_trace(prefix, norm_4d, input_shape_4d, decay_rate, decay_floor, decay_trainable, max_decay_rate)
      final_4d = trace_4d
    else:
      # 1. Build a decaying trace from input
      trace_4d = self._build_trace(prefix, input_4d, input_shape_4d, decay_rate, decay_floor, decay_trainable, max_decay_rate)

      # 2. Norm the integrated trace
      norm_4d = self._build_norm(prefix, trace_4d, norm_type, norm_eps)
      final_4d = norm_4d

    # 3. Store the updated trace:
    trace_key = self.get_trace_key(prefix)
    self._dual.set_op(trace_key, final_4d)

    # 4. Make a sample from the normed trace with optional dropout
    sample_4d = self._build_dropout(prefix, final_4d, keep_rate)

    summarize_traces = False
    if summarize_traces:
      self._dual.set_op(prefix+'-in', input_4d)
      self._dual.set_op(prefix+'-int', trace_4d)
      self._dual.set_op(prefix+'-norm', norm_4d)
      self._dual.set_op(prefix+'-dropo', sample_4d)
    return sample_4d

  def get_target(self):
    target = self._input_values  # Current input
    target_shape = self._input_shape
    if self._hparams.mode == self.mode_predict_target:
      target = self._target_values
      target_shape = self._target_shape
    target_shape[0] = self._hparams.batch_size
    return target, target_shape

  def _build(self):
    """Build the autoencoder network"""

    num_dendrites = self.get_num_dendrites()

    if self.use_freq():
      num_cells = self._hparams.cols * self._hparams.cells_per_col
      self._dual.add(self.freq_col, shape=[self._hparams.cols], default_value=0.0).add_pl()
      self._dual.add(self.freq_cell, shape=[num_cells], default_value=0.0).add_pl()
      self._dual.add(self.usage_cell, shape=[num_cells], default_value=0.0).add_pl()
      self._dual.add(self.usage_col, shape=[self._hparams.cols], default_value=0.0).add_pl()

    self._dual.add(self.lifetime_mask, shape=[num_dendrites], default_value=1.0).add_pl(dtype=tf.bool)

    # ff input update - we work with the PREVIOUS ff input. This code stores the current input for access next time.
    input_shape_list = self._input_values.get_shape().as_list()
    previous_pl = self._dual.add(self.previous, shape=input_shape_list, default_value=0.0).add_pl()
    self._dual.set_op(self.previous, self._input_values, override=True)

    # External input and learning target
    target, target_shape = self.get_target()

    f_input = previous_pl  # ff_input = x_ff(t-1)
    if self._hparams.mode == self.mode_encode_input:  # Autoencode
      f_input = target  # ff_input = x_ff(t)

    with tf.name_scope('encoding'):

      # Forward input
      #f_trace = self._build_ff_conditioning(f_input)
      f_trace = self._build_input(prefix='f',
                                  input_4d=f_input,
                                  norm_type=self._hparams.f_norm_type,
                                  norm_eps=self._hparams.f_norm_eps,
                                  keep_rate=self._hparams.f_keep_rate,
                                  decay_rate=self._hparams.f_decay_rate,
                                  decay_floor=self._hparams.f_decay_floor,
                                  decay_trainable=self._hparams.f_decay_trainable,
                                  max_decay_rate=self._hparams.f_decay_rate_max)

      # Recurrent input
      r_input_shape = SequenceMemoryLayer.get_encoding_shape_4d(input_shape_list, self._hparams)
      r_pl = self._dual.add(self.recurrent, shape=r_input_shape, default_value=0.0).add_pl(default=True)

      #unit_recurrent, unit_recurrent_dropout = self._build_fb_conditioning(r_pl)
      #r_trace = unit_recurrent_dropout
      r_trace = self._build_input(prefix='r',
                                  input_4d=r_pl,
                                  norm_type=self._hparams.rb_norm_type,
                                  norm_eps=self._hparams.rb_norm_eps,
                                  keep_rate=self._hparams.rb_keep_rate,
                                  decay_rate=self._hparams.rb_decay_rate,
                                  decay_floor=self._hparams.rb_decay_floor,
                                  decay_trainable=self._hparams.rb_decay_trainable,
                                  max_decay_rate=self._hparams.rb_decay_rate_max)

      # Backward input
      b_trace = None
      if self.use_feedback():
        # Note feedback will be integrated in other layer, if that's a thing.
        b_input_shape = self._feedback_shape
        b_pl = self._dual.add(self.feedback, shape=b_input_shape, default_value=0.0).add_pl(default=True)

        # Interpolate the feedback to the conv w,h of the current layer
        b_interpolated_size = [r_input_shape[1], r_input_shape[2]]  # note h,w order
        b_interpolated = tf.image.resize_bilinear(b_pl, b_interpolated_size)

        #_, unit_feedback_dropout = self._build_fb_conditioning(feedback_interpolated)
        #b_trace = unit_feedback_dropout
        b_trace = self._build_input(prefix='b',
                                    input_4d=b_interpolated,
                                    norm_type=self._hparams.rb_norm_type,
                                    norm_eps=self._hparams.rb_norm_eps,
                                    keep_rate=self._hparams.rb_keep_rate,
                                    decay_rate=self._hparams.rb_decay_rate,
                                    decay_floor=self._hparams.rb_decay_floor,
                                    decay_trainable=self._hparams.rb_decay_trainable,
                                    max_decay_rate=self._hparams.rb_decay_rate_max)

      # Encoding of dendrites (weighted sums)
      # y(t) = f x_ff(t-1), y(t-1)
      f_encoding_cells_5d, r_encoding_cells_5d, b_encoding_cells_5d = self._build_encoding(f_trace, r_trace, b_trace)

      # # Inhibition placeholder
      # cells_5d_shape = [r_input_shape[0], r_input_shape[1], r_input_shape[2],
      #                   self._hparams.cols, self._hparams.cells_per_col]
      # self._dual.add(self.inhibition, shape=cells_5d_shape, default_value=0.0).add_pl()

      # Sparse masking, and integration of dendrites
      filtered_cells_5d = self._build_filtering(
          f_encoding_cells_5d, r_encoding_cells_5d, b_encoding_cells_5d)  # output y(t) | x_ff(t-1), y(t-1)

      # Inference output fork, doesn't accumulate gradients
      output_encoding_cells_5d = tf.stop_gradient(filtered_cells_5d)  # this is the encoding op
      output_encoding_cells_4d = self._build_cells_5d_to_cells_4d(output_encoding_cells_5d)
      # output_encoding_cells_5d_shape = output_encoding_cells_5d.get_shape().as_list()
      # output_encoding_cells_4d = tf.reshape(output_encoding_cells_5d,
      #                                       [-1, output_encoding_cells_5d_shape[1], output_encoding_cells_5d_shape[2],
      #                                        output_encoding_cells_5d_shape[3] * output_encoding_cells_5d_shape[4]])

      # NOTE: accumulated recurrent is WITHOUT dropout, so different selections can be made.
      #output_integrated_cells_4d = self._build_decay_and_integrate(unit_recurrent, output_encoding_cells_4d)
      #self._dual.set_op(self.encoding, output_integrated_cells_4d)  # if feedback decay is 0, then == current encoding
      self._dual.set_op(self.encoding, output_encoding_cells_4d)  # Encoding is current spikes only, now. No integration.

      # DEPRECATED
      # Generate inputs and targets for prediction
      # -----------------------------------------------------------------
      # with tf.name_scope('prediction'):

      #   # Generate what would be the feedback input next time - ie apply the norm
      #   if self._hparams.predictor_integrate_input:
      #     prediction_encoding = output_integrated_cells_4d  # WITH integration and decay
      #   else:
      #     prediction_encoding = output_encoding_cells_4d  # WITHOUT integration and decay

      #   # Norm prediction input
      #   unit_prediction_encoding = self._build_sum_norm(prediction_encoding, self._hparams.predictor_norm_input)

      #   # Input values for prediction (no dropout)
      #   prediction_input_values = unit_prediction_encoding  # predict t | y_t = f(t-1, t-2, ... )
      #   prediction_input_shape = recurrent_input_shape  # Default

      #   # Set these ops/properties:
      #   self._dual.set_op(self.prediction_input, prediction_input_values)
      #   self._dual.get(self.prediction_input).set_shape(prediction_input_shape)
      # DEPRECATED

    # Decode: predict x_ff(t) | y(t)
    # -----------------------------------------------------------------
    # NB: y(t) doesnt depend on x_ff(t)
    # y(t) = f( x_ff(t-1) , y(t-1) OK
    with tf.name_scope('decoding'):
      # TODO Consider removing this bottleneck to allow diff cells in a col to predict different cols.
      output_encoding_cols_4d = tf.reduce_max(filtered_cells_5d, axis=-1)

      # decode: predict x_t given y_t where
      # y_t = encoding of x_t-1 and y_t-1
      decoding, decoding_logits = self._build_decoding(target_shape, output_encoding_cols_4d)
      self._dual.set_op(self.decoding, decoding) # This is the thing that's optimized by the memory itself
      self._dual.set_op(self.decoding_logits, decoding_logits) # This is the thing that's optimized by the memory itself

      # Debug the per-sample prediction error inherent to the memory.
      prediction_error = tf.abs(target - decoding)
      #sum_abs_error = tf.reduce_sum(prediction_error, axis=[1, 2, 3])
      sum_abs_error = tf.reduce_sum(prediction_error)
      self._dual.set_op(self.sum_abs_error, sum_abs_error)

    # Managing history
    # -----------------------------------------------------------------
    self._build_history_update()

  def _build_encoding(self, f_input, r_input_cells_4d, b_input_cells_4d):  # pylint: disable=W0221
    """Build the encoder"""

    # Forward
    f_encoding_cells_5d = None
    with tf.name_scope('forward'):
      f_encoding_cols_4d = self._build_forward_encoding(self._input_shape, f_input)  #, self._hparams.cols)
      f_encoding_cells_5d = self._build_cols_4d_to_cells_5d(f_encoding_cols_4d)  # Old way - tiled
      #f_encoding_cells_5d = self._build_cols_4d_to_cols_5d(f_encoding_cols_4d)  # New way - broadcast
      self._dual.set_op(self.encoding_f, f_encoding_cells_5d)

    num_cells = self.get_num_cells()
    shape_cells_5d = f_encoding_cells_5d.get_shape().as_list()
    shape_cells_4d = [shape_cells_5d[0], shape_cells_5d[1], shape_cells_5d[2], num_cells]

    # Recurrent
    r_encoding_cells_5d = None
    with tf.name_scope('recurrent'):
      r_encoding_cells_4d = self._build_recurrent_encoding(shape_cells_4d, r_input_cells_4d)
      r_encoding_cells_5d = self._build_cells_4d_to_cells_5d(r_encoding_cells_4d)
      self._dual.set_op(self.encoding_r, r_encoding_cells_5d)

    # Feedback
    b_encoding_cells_5d = None
    with tf.name_scope('feedback'):
      if self.use_feedback():
        feedback_depth = self._feedback_shape[3]
        shape_feedback_4d = [shape_cells_5d[0], shape_cells_5d[1], shape_cells_5d[2], feedback_depth]
        b_encoding_cells_4d = self._build_feedback_encoding(shape_feedback_4d, b_input_cells_4d)
        b_encoding_cells_5d = self._build_cells_4d_to_cells_5d(b_encoding_cells_4d)
        self._dual.set_op(self.encoding_b, b_encoding_cells_5d)

    return f_encoding_cells_5d, r_encoding_cells_5d, b_encoding_cells_5d

  def _build_initializers(self, prefix, w_init_type, b_init_type, initial_sd):
    """Override to change initializer for particular Variables. Scope allows different behaviour for specific Variable."""
    # # Initializer has a mean of 0.0
    # #kernel_initializer = tf.truncated_normal_initializer(stddev=initial_sd)  # Older
    # kernel_initializer = tf.random_normal_initializer(stddev=initial_sd)
    # bias_initializer = kernel_initializer

    # # NB: Perhaps should init biases to zero- at least for decoding?
    # # if scope == 'decoding':
    # #   bias_initializer = tf.zeros_initializer
    logging.info('Variable prefix "%s" has W init type: "%s" and b init type: "%s" (sd=%f)', prefix, w_init_type, b_init_type, initial_sd)

    w_init = tf_get_kernel_initializer(init_type=w_init_type, initial_sd=initial_sd)
    if b_init_type is not None:
      b_init = tf_get_kernel_initializer(init_type=b_init_type, initial_sd=initial_sd)
    else:
      b_init = None
    return w_init, b_init

  def _build_conv_encoding(self, input_shape, input_tensor, field_stride, field_height, field_width, output_depth,
                           w_init_type, b_init_type, 
                           add_bias, initial_sd, scope):
    """Build encoding ops for the forward path."""
    input_depth = input_shape[3]
    strides = [1, field_stride, field_stride, 1]
    conv_variable_shape = [
        field_height,
        field_width,
        input_depth,
        output_depth  # number of filters
    ]

    with tf.variable_scope(scope, reuse=tf.AUTO_REUSE, auxiliary_name_scope=False):

      kernel_initializer, bias_initializer = self._build_initializers(scope, w_init_type, b_init_type, initial_sd)
      weights = tf.get_variable(shape=conv_variable_shape,
                                initializer=kernel_initializer, name='kernel')

      convolved = tf.nn.conv2d(input_tensor, weights, strides, padding='SAME', name='convolved') # zero padded

      bias = None
      if add_bias:
        # Note: bias has nonzero default initializer if enabled
        bias = tf.get_variable(shape=[output_depth], name='bias', initializer=bias_initializer, trainable=True)
        convolved = tf.nn.bias_add(convolved, bias)

      return convolved, weights, bias

  def _build_forward_encoding(self, input_shape, input_tensor):
    """Build encoding ops for the forward path."""
    scope = 'forward'
    output_depth = self._hparams.cols
    field_stride = self._hparams.filters_field_stride
    field_height = self._hparams.filters_field_height
    field_width = self._hparams.filters_field_width
    add_bias = self._hparams.f_bias
    w_init_type = self._hparams.f_init_type
    b_init_type = self._hparams.f_bias_init_type
    initial_sd = self._hparams.f_init_sd  #0.03
    convolved, self._weights_f, self._bias_f = self._build_conv_encoding(input_shape, input_tensor, field_stride,
                                                                         field_height, field_width, output_depth,
                                                                         w_init_type, b_init_type,
                                                                         add_bias, initial_sd, scope)
    return convolved

  def _build_recurrent_encoding(self, input_shape, input_tensor):
    """Build encoding ops for the forward path."""
    scope = 'recurrent'
    output_depth = self._hparams.cols * self._hparams.cells_per_col
    field_stride = 1  # i.e. feed to itself
    field_height = 1  # i.e. same position
    field_width = 1  # i.e. same position
    add_bias = self._hparams.r_bias
    w_init_type = self._hparams.r_init_type
    b_init_type = self._hparams.r_bias_init_type
    initial_sd = self._hparams.r_init_sd  # Not previously defined
    convolved, self._weights_r, self._bias_r = self._build_conv_encoding(input_shape, input_tensor, field_stride,
                                                                         field_height, field_width, output_depth,
                                                                         w_init_type, b_init_type,
                                                                         add_bias, initial_sd, scope)
    return convolved

  def _build_feedback_encoding(self, input_shape, input_tensor):
    """Build encoding ops for the forward path."""
    scope = 'feedback'
    output_depth = self._hparams.cols * self._hparams.cells_per_col
    field_stride = 1  # i.e. feed to itself
    field_height = 1  # i.e. same position
    field_width = 1  # i.e. same position
    add_bias = self._hparams.b_bias
    w_init_type = self._hparams.b_init_type
    b_init_type = self._hparams.b_bias_init_type
    initial_sd = self._hparams.b_init_sd  # Not previously defined
    convolved, self._weights_b, self._bias_b = self._build_conv_encoding(input_shape, input_tensor, field_stride,
                                                                         field_height, field_width, output_depth,
                                                                         w_init_type, b_init_type,
                                                                         add_bias, initial_sd, scope)
    return convolved

  def _build_cols_mask(self, h, w, ranking_input_cols_4d):
    """Build columns mask."""

    # ---------------------------------------------------------------------------------------------------------------
    # TOP-k RANKING
    # ---------------------------------------------------------------------------------------------------------------
    k = int(self._hparams.sparsity)
    batch_size = self._hparams.batch_size
    hidden_size = self._hparams.cols
    top_k_mask_cols_4d = tf_build_top_k_mask_4d_op(ranking_input_cols_4d, k, batch_size, h, w, hidden_size)

    # ---------------------------------------------------------------------------------------------------------------
    # Combine the two masks - lifetime sparse, and top-k-excluding-threshold
    # ---------------------------------------------------------------------------------------------------------------
    if self._hparams.lifetime_sparsity_cols:
      # ---------------------------------------------------------------------------------------------------------------
      # TOP-1 over cells - lifetime sparsity [in winning Cols only.]
      # ---------------------------------------------------------------------------------------------------------------
      # At each batch, h, w, and col, find the top-1 cell.
      # Don't reduce over cells - dendrite is only valid for its associated cell.
      top_1_input_cols_4d = tf.reduce_max(ranking_input_cols_4d, axis=[0, 1, 2], keepdims=True)
      top_1_mask_bool_cols_4d = tf.greater_equal(ranking_input_cols_4d, top_1_input_cols_4d)
      top_1_mask_cols_4d = tf.to_float(top_1_mask_bool_cols_4d)

      # ---------------------------------------------------------------------------------------------------------------
      # Exclude naturally winning cols from the lifetime sparsity mask.
      # ---------------------------------------------------------------------------------------------------------------
      top_k_inv_cols_4d = 1.0 - tf.reduce_max(top_k_mask_cols_4d, axis=[0, 1, 2], keepdims=True)
      top_1_mask_cols_4d = tf.multiply(top_1_mask_cols_4d, top_k_inv_cols_4d) # removes lifetime bits from winning cols

      either_mask_cols_4d = tf.maximum(top_k_mask_cols_4d, top_1_mask_cols_4d)  # OR(a, b)
    else:
      either_mask_cols_4d = top_k_mask_cols_4d

    either_mask_cols_5d = self._build_cols_4d_to_cells_5d(either_mask_cols_4d)

    return either_mask_cols_5d

  def _build_tiebreaker_masks(self, h, w):
    """Build tiebreaker masks."""

    # Deal with the special case that there's no feedback and all the cells and dends are equal
    # Build a special mask to select ONLY the 1st cell/dend in each col, in the event that all the inputs are identical
    shape_cells_5d = [self._hparams.batch_size, h, w, self._hparams.cols, self._hparams.cells_per_col]

    np_cells_5d_1st = np.zeros(shape_cells_5d) # 1 for first cell / dendrite in the col
    np_cells_5d_all = np.ones(shape_cells_5d)

    for b in range(shape_cells_5d[0]):
      for y in range(shape_cells_5d[1]):
        for x in range(shape_cells_5d[2]):
          for col in range(shape_cells_5d[3]):
            np_cells_5d_1st[b][y][x][col][0] = 1 # 1st cell+dend

    self._mask_1st_cells_5d = tf.constant(np_cells_5d_1st, dtype=tf.float32)
    self._mask_all_cells_5d = tf.constant(np_cells_5d_all, dtype=tf.float32)

  def _build_cells_mask(self, h, w, ranking_input_cells_5d, mask_cols_5d):
    """Build top-1 cells per col mask. A simpler form without tiebreakers or lifetime features."""

    # Find best cell in each col
    # 0 1 2 3   4
    # b,h,w,col,cell
    max_cells_5d = tf.reduce_max(ranking_input_cells_5d, axis=[4], keepdims=True)
    best_cells_5d_bool = tf.greater_equal(ranking_input_cells_5d, max_cells_5d)  # =1 if bit is best in the col
    best_cells_5d = tf.to_float(best_cells_5d_bool)
    mask_cells_5d = mask_cols_5d * best_cells_5d  # best-in-col AND topk-cols
    return mask_cells_5d

  def _build_dendrite_mask(self, h, w, ranking_input_cells_5d, mask_cols_5d, lifetime_sparsity_dends,
                           lifetime_mask_dend_1d):
    """Build dendrite mask (from when we had many dends per cell)."""
    del h, w

    # Find the max value in each col, by reducing over cells and dends
    max_cells_5d = tf.reduce_max(ranking_input_cells_5d, axis=[4], keepdims=True) # 1 if bit is best in the col
    min_cells_5d = tf.reduce_min(ranking_input_cells_5d, axis=[4], keepdims=True)
    rng_cells_5d = max_cells_5d - min_cells_5d

    # Tie-breaking using special masks
    # Detect that the input is all identical, therefore dends have identical response
    zero_rng_cells_5d_bool = tf.equal(rng_cells_5d, 0.0) # if zero, then 1
    zero_rng_cells_5d_bool = tf.tile(zero_rng_cells_5d_bool, [1, 1, 1, 1, self._hparams.cells_per_col])
    if0_mask_cells_5d_bool = tf.where(zero_rng_cells_5d_bool, self._mask_1st_cells_5d, self._mask_all_cells_5d)

    # Below: Calculate the best dendrite of all the dendrites on all the cells for this Col.
    # i.e. the "winner" Dend of the Col
    best_cells_5d_bool = tf.greater_equal(ranking_input_cells_5d, max_cells_5d)

    # Exclude cells from cols that weren't selected
    masked_ranking_input_cells_5d = ranking_input_cells_5d * mask_cols_5d

    # Lifetime sparsity
    if lifetime_sparsity_dends:
      top_1_max_cells_5d = tf.reduce_max(masked_ranking_input_dend_6d, axis=[0, 1, 2], keepdims=True)
      top_1_cells_5d_bool = tf.greater_equal(masked_ranking_input_cells_5d, top_1_max_cells_5d)

      # exclude dends with actual uses from lifetime training
      shape_cells_5d_111 = [1, 1, 1, self._hparams.cols, self._hparams.cells_per_col]

      lifetime_mask_cells_5d = tf.reshape(lifetime_mask_dend_1d, shape=shape_cells_5d_111)
      top_1_cells_5d_bool = tf.logical_and(top_1_cells_5d_bool, lifetime_mask_cells_5d)

      top1_best_cells_5d_bool = tf.logical_or(top_1_cells_5d_bool, best_cells_5d_bool)
    else:
      top1_best_cells_5d_bool = best_cells_5d_bool

    # Now combine this mask with the Top-k cols mask, giving a combined mask:
    mask_cols_5d_bool = tf.greater(mask_cols_5d, 0.0) # Convert to bool
    mask_cells_5d_bool = tf.logical_and(top1_best_cells_5d_bool, mask_cols_5d_bool)
    mask_cells_5d = tf.to_float(mask_cells_5d_bool)

    edge_cells_5d_bool = mask_cells_5d * if0_mask_cells_5d_bool

    return edge_cells_5d_bool

  def _build_cols_4d_to_cells_5d(self, cols_4d):
    """[b, h,w, cols]=4d ---> [b, h,w, cols,cells]=5d"""
    cols_5d = tf.expand_dims(cols_4d, -1)
    cells_5d = tf.tile(cols_5d, [1, 1, 1, 1, self._hparams.cells_per_col])
    return cells_5d

  def _build_cols_4d_to_cols_5d(self, cols_4d):
    """[b, h,w, cols]=4d ---> [b, h,w, cols,1]=5d"""
    cols_5d = tf.expand_dims(cols_4d, -1)
    return cols_5d

  def _build_cells_4d_to_cells_5d(self, cells_4d):
    """[b, h,w, (cols*cells)]=4d ---> [b, h,w, cols,cells]=5d"""
    cells_4d_shape = cells_4d.get_shape().as_list()
    cells_5d_shape = [cells_4d_shape[0], cells_4d_shape[1], cells_4d_shape[2], self._hparams.cols,
                      self._hparams.cells_per_col]
    cells_5d = tf.reshape(cells_4d, cells_5d_shape)
    return cells_5d

  def _build_cells_5d_to_cells_4d(self, cells_5d):
    """[b, h,w, cols,cells]=5d ---> [b, h,w, (cols*cells)]=4d"""
    cells_5d_shape = cells_5d.get_shape().as_list()
    cells_4d = tf.reshape(cells_5d,
                          [-1, cells_5d_shape[1], cells_5d_shape[2],
                           cells_5d_shape[3] * cells_5d_shape[4]])
    return cells_4d

  def _build_inhibition(self, i_encoding_cells_5d):
    """Applies inhibition to the specified encoding."""

    # ---------------------------------------------------------------------------------------------------------------
    # INHIBITION - retard the activation of dendrites that fired recently.
    # inhibition shape = [b,h,w,col,cell,d]
    # ---------------------------------------------------------------------------------------------------------------
    # Refractory period
    # Inhibition is max (1) and decays to min (0)
    # So refractory weight is 1-1=0, returning to 1 over time.
    inhibition_cells_5d_pl = self._dual.get_pl(self.inhibition)
    refractory_cells_5d = 1.0 - inhibition_cells_5d_pl # ie inh.=1, ref.=0 . Inverted

    # Pos encoding (only used for ranking)
    # Find min in each batch sample
    # This is wrong for conv.? Should be min in each conv location.
    # But - it doesn't matter?
    min_i_encoding_cells_5d = tf.reduce_min(i_encoding_cells_5d, axis=[1, 2, 3, 4], keepdims=True) # may be negative
    pos_i_encoding_cells_5d = (i_encoding_cells_5d - min_i_encoding_cells_5d) + 1.0 # shift to +ve range, ensure min value is nonzero

    # Optional hidden dropout
    if self._hparams.hidden_keep_rate < 1.0:
      hidden_keep_pl = self._dual.add(self.hidden_keep, shape=(), default_value=1.0).add_pl(default=True)
      dropout_cells_5d = tf.nn.dropout(refractory_cells_5d, hidden_keep_pl)  # Note, a scaling is applied
    else:
      dropout_cells_5d = refractory_cells_5d

    # Apply inhibition/refraction
    #refracted_cells_5d = pos_i_encoding_cells_5d * refractory_cells_5d
    refracted_cells_5d = pos_i_encoding_cells_5d * dropout_cells_5d

    return refracted_cells_5d

  def _update_boost(self, batch_type, session):
    """Assign the boost variable after a frequency update. Only in training mode."""
    if batch_type != self.training:
      #print('Not updating boost - wrong batch type: ', batch_type)
      return
    #print('YES updating boost - training batch type: ', batch_type)

    # Suspend boost changes when training has finished.
    do_training = tf_do_training(batch_type, self._hparams.training_interval, self._training_batch_count, name=self.name)
    if not do_training:
      return

    freq_cell = self._dual.get(self.freq_cell)
    freq_cell_pl = freq_cell.get_pl()  # [cols * cells_per_col] 1d
    freq_cell_values = freq_cell.get_values()

    feed_dict = {
        freq_cell_pl: freq_cell_values
    }

    boost_a = self.boost_assign
    fetches = {
        boost_a: self._dual.get_op(boost_a)
    }

    # Update the variable
    fetched = session.run(fetches, feed_dict=feed_dict)

    # Off graph copy of boost values
    boost_values = fetched[boost_a]
    self._dual.set_values(self.boost, boost_values)
    #print('New boost: ', boost_values)

  def _build_update_boost(self):
<<<<<<< HEAD
    """Builds the boost Variable an an assign op to be used periodically""" 
    boost_factor_pl = self._dual.add(self.boost_factor, shape=(), default_value=self._hparams.boost_factor).add_pl(default=True)
=======
    """Builds the boost Variable an an assign op to be used periodically"""
>>>>>>> 7091dd0a
    freq_cell_pl = self._dual.get_pl(self.freq_cell)  # [cols * cells_per_col] 1d
    num_cells = self._hparams.cols * self._hparams.cells_per_col
    freq_target = self._hparams.sparsity / num_cells  # k/n where n is num cells
    # e.g. cols=600 cell/col=3 num_cells=1800
    # sparsity = k = 95
    # 95/1800 = 0.052777778  ie 5%
    # Say freq = 0
    # exp(0.052-0) = 1.053375743
<<<<<<< HEAD
    # Numenta code: 
    #  boost_factors = tf.exp((target_density - duty_cycles) * boost_strength)
    boost_cells_1d = tf.math.exp((freq_target - freq_cell_pl) * boost_factor_pl)
    boost_shape_1d = [num_cells]
=======
    boost_cells_1d = tf.math.exp(freq_target - freq_cell_pl) * self._hparams.boost_factor
>>>>>>> 7091dd0a
    boost_values = np.ones(num_cells)
    # boost_shape_1d = [num_cells]
    # boost_v = tf.Variable(initial_value=boost_values, shape=boost_shape_1d, trainable=False, dtype=tf.float32)
    boost_v = tf.Variable(initial_value=boost_values, trainable=False, dtype=tf.float32)
    boost_a = boost_v.assign(boost_cells_1d)
    self._dual.set_op(self.boost_assign, boost_a)
    self._dual.set_op(self.boost, boost_v)

  def _build_boosting(self, i_encoding_cells_5d):
    """Builds boost-related features"""
    self._build_update_boost()
    boost_cells_1d = self._dual.get_op(self.boost)  # Retrieve the variable
    boost_shape_5d = [1, 1, 1, self._hparams.cols, self._hparams.cells_per_col]
    boost_cells_5d = tf.reshape(boost_cells_1d, boost_shape_5d)

    # Optional hidden dropout
    if self._hparams.hidden_keep_rate < 1.0:
      hidden_keep_pl = self._dual.add(self.hidden_keep, shape=(), default_value=1.0).add_pl(default=True)
      dropout_cells_5d = tf.nn.dropout(boost_cells_5d, hidden_keep_pl)  # Note, a scaling is applied
    else:
      dropout_cells_5d = boost_cells_5d

    boosted_cell_5d = i_encoding_cells_5d * dropout_cells_5d
    return boosted_cell_5d

  # The code below didn't allow the boost to be stored as a Variable for later reloading
  # def _build_boosting(self, i_encoding_cells_5d):
  #   boost_shape = [1, 1, 1, self._hparams.cols, self._hparams.cells_per_col]
  #   freq_cell_pl = self._dual.get_pl(self.freq_cell)  # [cols * cells_per_col] 1d
  #   num_cells = self._hparams.cols * self._hparams.cells_per_col
  #   freq_target = self._hparams.sparsity / num_cells  # k/n where n is num cells
  #   # e.g. cols=600 cell/col=3 num_cells=1800
  #   # sparsity = k = 95
  #   # 95/1800 = 0.052777778  ie 5%
  #   # Say freq = 0
  #   # exp(0.052-0) = 1.053375743
  #   boost_cells_1d = tf.math.exp(freq_target - freq_cell_pl) * self._hparams.boost_factor
  #   self._dual.set_op('boost', boost_cells_1d)
  #   boost_cells_5d = tf.reshape(boost_cells_1d, boost_shape)
  #   boosted_cell_5d = i_encoding_cells_5d * boost_cells_5d
  #   return boosted_cell_5d

  def use_boosting(self):
    """Returns True iff boost_factor > 0"""
    if self._hparams.boost_factor > 0.0:
      return True
    return False

  def _build_filtering(self, f_encoding_cells_5d, r_encoding_cells_5d, b_encoding_cells_5d):
    """Build filtering/masking for specified encoding."""

    # ---------------------------------------------------------------------------------------------------------------
    # Inhibition placeholder
    # ---------------------------------------------------------------------------------------------------------------
    cells_5d_shape = r_encoding_cells_5d.get_shape().as_list()
    h = cells_5d_shape[1]
    w = cells_5d_shape[2]

    #cells_5d_shape = [r_input_shape[0], r_input_shape[1], r_input_shape[2],
    #                  self._hparams.cols, self._hparams.cells_per_col]
    self._dual.add(self.inhibition, shape=cells_5d_shape, default_value=0.0).add_pl()

    # ---------------------------------------------------------------------------------------------------------------
    # INTEGRATE DENDRITES
    # ---------------------------------------------------------------------------------------------------------------
    i_encoding_cells_5d = f_encoding_cells_5d + r_encoding_cells_5d  # i = integrated
    if self.use_feedback():
      i_encoding_cells_5d = i_encoding_cells_5d + b_encoding_cells_5d


    # ---------------------------------------------------------------------------------------------------------------
    # RANKING METRIC
    # ---------------------------------------------------------------------------------------------------------------
    if self.use_boosting():
      ranking_input_cells_5d = self._build_boosting(i_encoding_cells_5d)
    else:
      ranking_input_cells_5d = self._build_inhibition(i_encoding_cells_5d)

    # reduce to cols
    # take best(=max) dendrite per cell, and best cell per col.
    #ranking_input_cells_5d = refracted_cells_5d
    ranking_input_cols_4d = tf.reduce_max(ranking_input_cells_5d, axis=[4])

    # ---------------------------------------------------------------------------------------------------------------
    # TOP-k RANKING (Cols)
    # ---------------------------------------------------------------------------------------------------------------
    mask_cols_5d = self._build_cols_mask(h, w, ranking_input_cols_4d)

    # ---------------------------------------------------------------------------------------------------------------
    # TOP-1 RANKING (Dend)
    # Reduce over dendrites AND cells to find the best dendrite at each b, h, w, col = 0,1,2,3
    # ---------------------------------------------------------------------------------------------------------------
    self._build_tiebreaker_masks(h, w)
    #lifetime_mask_dend_1d = self._dual.get_pl(self.lifetime_mask)
    #training_lifetime_sparsity_dends = self._hparams.lifetime_sparsity_dends
    #testing_lifetime_sparsity_dends = False
    # training_mask_cells_5d = self._build_dendrite_mask(h, w, ranking_input_cells_5d, mask_cols_5d,
    #                                                    training_lifetime_sparsity_dends, lifetime_mask_dend_1d)
    # testing_mask_cells_5d = self._build_dendrite_mask(h, w, ranking_input_cells_5d, mask_cols_5d,
    #                                                   testing_lifetime_sparsity_dends, lifetime_mask_dend_1d)
    #mask_cells_5d = tf.stop_gradient(self._build_cells_mask(h, w, ranking_input_cells_5d, mask_cols_5d))
    mask_cells_5d = tf.stop_gradient(self._build_dendrite_mask(h, w, ranking_input_cells_5d, mask_cols_5d, False, False))
    #testing_mask_cells_5d = training_mask_cells_5d = mask_cells_5d
    #testing_mask_cells_5d = training_mask_cells_5d = mask_cols_5d
    self._dual.set_op(self.encoding_mask, mask_cells_5d)

    # Produce the final filtering with these masks
    filtered_cells_5d = self._build_nonlinearities(
        f_encoding_cells_5d, r_encoding_cells_5d, b_encoding_cells_5d, mask_cells_5d)

    #testing_filtered_cells_5d = training_filtered_cells_5d

    #if not self.use_boosting():
    self._build_update_inhibition(mask_cells_5d, filtered_cells_5d)
    #self._build_update_boosting(training_mask_cells_5d)

    # # Update cells' inhibition
    # inhibition_cells_5d = inhibition_cells_5d_pl * self._hparams.inhibition_decay # decay old inh
    # inhibition_cells_5d = tf.maximum(training_mask_cells_5d, inhibition_cells_5d)  # this should be per batch sample not only per dend
    # self._dual.set_op(self.inhibition, inhibition_cells_5d, override=True)

    # Update usage (test mask doesnt include lifetime bits)
    if self.use_freq():
      self._build_update_usage(mask_cells_5d)

    return filtered_cells_5d

  def _build_update_inhibition(self, mask_cells_5d, masked_cells_5d):
    # Update cells' inhibition
    inhibition_cells_5d_pl = self._dual.get_pl(self.inhibition)
    inhibition_cells_5d = inhibition_cells_5d_pl * self._hparams.inhibition_decay # decay old inh
<<<<<<< HEAD

    if self._hparams.inhibition_with_mask:
      # Inhibit with mask
      inhibition_cells_5d = tf.maximum(mask_cells_5d, inhibition_cells_5d)
    else:
      # Inhibit with value
      inhibition_cells_5d = tf.maximum(masked_cells_5d, inhibition_cells_5d)
    self._dual.set_op(self.inhibition, inhibition_cells_5d)
=======
    inhibition_cells_5d = tf.maximum(training_mask_cells_5d, inhibition_cells_5d)  # this should be per batch sample not only per dend
    self._dual.set_op(self.inhibition, inhibition_cells_5d, override=True)
>>>>>>> 7091dd0a

  # def _build_update_boosting(self, training_mask_cells_5d):
  #   # Update cells' boost given activity
  #   boost_cells_5d_pl = self._dual.get_pl(self.inhibition)
  #   self._dual.set_op(self.inhibition, boost_cells_5d, override=True)

  def _build_update_usage(self, mask_cells_5d):
    """Build graph op to update usage."""

    # ---------------------------------------------------------------------------------------------------------------
    # USAGE UPDATE - per cell
    # Reduce over the batch, w, and h.
    # Note that any training samples will be included, including lifetime sparsity
    # ---------------------------------------------------------------------------------------------------------------

    usage_col_1d = tf.reduce_sum(mask_cells_5d, axis=[0, 1, 2, 4]) # reduce over b,h,w: 0,1,2, 4 leaving col (3)
    usage_col_pl = self._dual.get(self.usage_col).get_pl()
    usage_col_op = usage_col_pl + usage_col_1d
    self._dual.set_op(self.usage_col, usage_col_op, override=True)

    num_cells = self._hparams.cols * self._hparams.cells_per_col
    usage_cell_2d = tf.reduce_sum(mask_cells_5d, axis=[0, 1, 2]) # reduce over b,h,w: 0,1,2 leaving col,cell (3,4)
    usage_cell_1d = tf.reshape(usage_cell_2d, shape=[num_cells])
    usage_cell_pl = self._dual.get(self.usage_cell).get_pl()
    usage_cell_op = usage_cell_pl + usage_cell_1d
    self._dual.set_op(self.usage_cell, usage_cell_op, override=True)

  def _build_nonlinearities(self, f_encoding_cells_5d, r_encoding_cells_5d, b_encoding_cells_5d, mask_cells_5d):
    """Mask the encodings, sum them, and apply nonlinearity. Don't backprop into the mask."""

    #mask_cells_5d_sg = tf.stop_gradient(mask_cells_5d)
    #self._dual.set_op(self.encoding_mask, mask_cells_5d_sg)

    # Apply masks
    #f_masked_cells_5d = f_encoding_cells_5d * mask_cells_5d
    #r_masked_cells_5d = r_encoding_cells_5d * mask_cells_5d

    # Combine forward and feedback encoding
    #hidden_sum_cells_5d = f_masked_cells_5d + r_masked_cells_5d
    hidden_sum_cells_5d = f_encoding_cells_5d + r_encoding_cells_5d

    if self.use_feedback():
      #b_masked_cells_5d = b_encoding_cells_5d * mask_cells_5d
      hidden_sum_cells_5d = hidden_sum_cells_5d + b_encoding_cells_5d

    # Nonlinearity (1)
    masked_sum_cells_5d = hidden_sum_cells_5d * mask_cells_5d

    # Nonlinearity (2)
    hidden_transfer_cells_5d, _ = activation_fn(masked_sum_cells_5d, self._hparams.hidden_nonlinearity)

    return hidden_transfer_cells_5d#, hidden_transfer_cells_5d

  def _build_dense_decoding(self, target_shape, hidden_tensor, name='decoding'):
    """Build a fully connected decoder."""

    target_area = np.prod(target_shape[1:])
    hidden_area = np.prod(hidden_tensor.get_shape()[1:])
    hidden_reshape = tf.reshape(hidden_tensor, shape=[self._hparams.batch_size, hidden_area])

    w_init_type = self._hparams.d_init_type
    b_init_type = self._hparams.d_bias_init_type
    kernel_initializer, bias_initializer = self._build_initializers(name, w_init_type, b_init_type, self._hparams.d_init_sd)

    # Make the decoding layer
    # Note: We use our own nonlinearity, elsewhere.
    use_bias = self._hparams.d_bias
    decoding_weighted_sum = tf.layers.dense(
        inputs=hidden_reshape, units=target_area,
        kernel_initializer=kernel_initializer,
        bias_initializer=bias_initializer,
        activation=None, use_bias=use_bias, name=name)

    with tf.variable_scope(name, reuse=True):
      self._weights_d = tf.get_variable('kernel')

      if use_bias:
        self._bias_d = tf.get_variable('bias')

    return decoding_weighted_sum

  def _build_conv_decoding(self, target_shape, hidden_tensor, name='decoding'):
    """Build a convolutional decoder."""

    strides = [1, self._hparams.filters_field_stride, self._hparams.filters_field_stride, 1]
    conv_variable_shape = [
        self._hparams.filters_field_height,
        self._hparams.filters_field_width,
        self._input_shape[3],
        self._hparams.cols  # number of filters
    ]

    deconv_shape = target_shape
    deconv_shape[0] = self._hparams.batch_size

    w_init_type = self._hparams.d_init_type
    b_init_type = self._hparams.d_bias_init_type
    kernel_initializer, bias_initializer = self._build_initializers(name, w_init_type, b_init_type, self._hparams.d_init_sd)

    with tf.variable_scope(name):
      self._weights_d = tf.get_variable(
          shape=conv_variable_shape,
          initializer=kernel_initializer, name='kernel')

      if self._hparams.d_bias:
        self._bias_d = tf.get_variable(
            shape=target_shape[1:],
            initializer=bias_initializer, name='bias')

      deconvolved = tf.nn.conv2d_transpose(
          hidden_tensor, self._weights_d, output_shape=deconv_shape,
          strides=strides, padding='SAME', name='deconvolved')
      logging.debug(deconvolved)

      # Reconstruction of the input, in 3d
      if self._hparams.d_bias:
        decoding_weighted_sum = tf.add(deconvolved, self._bias_d, name='deconvolved_biased')
      else:
        decoding_weighted_sum = deconvolved
      logging.debug(decoding_weighted_sum)

      return decoding_weighted_sum

  def _build_decoding(self, target_shape, hidden_tensor):  # pylint: disable=W0613
    """Build the decoder (optionally without using tied weights)"""

    decode_layer_name = 'decoding'

    # Build a decoder with untied weights
    # -----------------------------------------------------------------
    if self._hparams.decode_mode == 'conv':
      decoding_weighted_sum = self._build_conv_decoding(target_shape, hidden_tensor, decode_layer_name)
    elif self._hparams.decode_mode == 'fc':
      decoding_weighted_sum = self._build_dense_decoding(target_shape, hidden_tensor, decode_layer_name)
    else:
      raise NotImplementedError('Decoding mode not supported: ' + self._hparams.decode_mode)

    decode_transfer, _ = activation_fn(decoding_weighted_sum, self._hparams.decode_nonlinearity)
    decoding_logits_reshape = tf.reshape(decoding_weighted_sum, target_shape)
    decoding_transfer_reshape = tf.reshape(decode_transfer, target_shape)

    return decoding_transfer_reshape, decoding_logits_reshape

  def _build_l2_loss(self, dendrite, w, b, scale, other_losses):
    """Builds an L2 loss op for specified parameters for regularization."""
    if scale <= 0.0:
      logging.info('Dendrite: %s. Skipping, L2=0.', dendrite)
      return other_losses

    if w is None:
      logging.info('Dendrite: %s. Skipping, W=None.', dendrite)
      return other_losses

    logging.info('Dendrite: %s. Adding L2 loss (W): %s', dendrite, str(scale))
    l2_loss_w = tf.nn.l2_loss(w)
    if b is not None:
      logging.info('Dendrite: %s. Adding L2 loss (b): %s', dendrite, str(scale))
      l2_loss_b = tf.nn.l2_loss(b)
      l2_loss = tf.reduce_sum(l2_loss_w) + tf.reduce_sum(l2_loss_b)
    else:
      l2_loss = tf.reduce_sum(l2_loss_w)

    l2_loss_scaled = l2_loss * scale

    if other_losses is None:
      all_losses = l2_loss_scaled
    else:
      all_losses = other_losses + l2_loss_scaled
    return all_losses

  def _build_extra_losses(self):
    """Defines some extra criteria to optimize - in this case regularization"""
    l2_losses = None
    l2_losses = self._build_l2_loss('f', self._weights_f, self._bias_f, self._hparams.f_l2, l2_losses)
    l2_losses = self._build_l2_loss('r', self._weights_r, self._bias_r, self._hparams.r_l2, l2_losses)
    l2_losses = self._build_l2_loss('b', self._weights_b, self._bias_b, self._hparams.b_l2, l2_losses)
    l2_losses = self._build_l2_loss('d', self._weights_d, self._bias_d, self._hparams.d_l2, l2_losses)
    return l2_losses

  def _build_optimizer(self):
    """Setup the training operations"""
    #target = self._input_values
    target, _ = self.get_target()
    prediction = self.get_op(self.decoding)
    prediction_logits = self.get_op(self.decoding_logits)
    with tf.variable_scope('optimizer', reuse=tf.AUTO_REUSE):
      self._optimizer = tf_create_optimizer(self._hparams)

      prediction_loss_op = self._build_loss_fn(target, prediction, prediction_logits)
      extra_loss_op = self._build_extra_losses()  # e.g. regularization
      loss_op = prediction_loss_op
      if extra_loss_op is not None:
        all_losses = []
        all_losses.append(prediction_loss_op)
        all_losses.append(extra_loss_op)
        loss_op = tf.add_n(all_losses)
      self._dual.set_op(self.loss, loss_op)

      # Does the counter for the optimizer step affect momentum calculations in Adam?
      # Apparently not... 
      # It's own step (accurate counting)
      #step_variable = tf.Variable(0, name='training_step', trainable=False)
      #training_op = self._optimizer.minimize(loss_op, global_step=step_variable, name='training_op')
      # Shared step (n* counting)
      training_op = self._optimizer.minimize(loss_op, global_step=tf.train.get_or_create_global_step(), name='training_op')
      self._dual.set_op(self.training, training_op)

  def _build_loss_fn(self, target, output, output_logits=None):
    """Build the loss function with specified type: mse, sigmoid-ce, softmax-ce."""
    if self._hparams.loss_type == 'mse':
      return tf.losses.mean_squared_error(target, output)
      # # Due to concern about the way the reduction is done in N-dimensional tensors, explicitly make it 1-d.
      # image_shape = target.shape.as_list()
      # image_size = np.prod(image_shape[1:])
      # vector_shape = [image_shape[0], image_size]
      # target_vector = tf.reshape(target, vector_shape)
      # output_vector = tf.reshape(output, vector_shape)
      # return tf.losses.mean_squared_error(target_vector, output_vector)
      #return tf.losses.mean_squared_error(target, output, reduction=Reduction.SUM_BY_NONZERO_WEIGHTS)
      #return tf.losses.mean_squared_error(target, output, reduction=tf.losses.Reduction.MEAN)

    if self._hparams.loss_type == 'sigmoid-ce':
      return tf.losses.sigmoid_cross_entropy(multi_class_labels=target, logits=output_logits)

    if self._hparams.loss_type == 'softmax-ce':
      return tf.losses.softmax_cross_entropy(onehot_labels=target, logits=output_logits)

    raise NotImplementedError('Loss function not implemented: ' + str(self._hparams.loss_type))

  # COMPONENT INTERFACE ------------------------------------------------------------------
  def update_feed_dict(self, feed_dict, batch_type='training'):
    """Update the feed dict."""

    # Update these dual entities in the normal manner
    # Feedback stays on-graph
    names = [self.inhibition, self.previous, self.recurrent, self.lifetime_mask]
    self._dual.update_feed_dict(feed_dict, names)

    # Optional frequency monitoring
    if self.use_freq():
      freq_names = [self.usage_cell, self.usage_col, self.freq_cell, self.freq_col]
      self._dual.update_feed_dict(feed_dict, freq_names)

    # Optional feedback
    if self.use_feedback():
      feedback = self._dual.get(self.feedback)
      feedback_pl = feedback.get_pl()
      feedback_values = feedback.get_values()
      feed_dict.update({
          feedback_pl: feedback_values
      })

    # Dendrite traces
    if self._hparams.f_decay_rate > 0.0:
      trace_key = self.get_trace_key('f')
      self._dual.update_feed_dict(feed_dict, [trace_key])

    if self._hparams.rb_decay_rate > 0.0:
      trace_key = self.get_trace_key('r')
      self._dual.update_feed_dict(feed_dict, [trace_key])

      if self.use_feedback():
        trace_key = self.get_trace_key('b')
        self._dual.update_feed_dict(feed_dict, [trace_key])

    # Adjust feedback keep rate by batch type
    f_keep_rate = 1.0
    rb_keep_rate = 1.0
    hidden_keep_rate = 1.0  # Encoding
    if batch_type == self.training:
      f_keep_rate = self._hparams.f_keep_rate  # Training
      rb_keep_rate = self._hparams.rb_keep_rate  # Training
      hidden_keep_rate = self._hparams.hidden_keep_rate  # Training
    logging.debug('Forward keep rate: %s', str(f_keep_rate))
    logging.debug('Recurrent keep rate: %s', str(rb_keep_rate))
    logging.debug('Backward keep rate: %s', str(rb_keep_rate))
    logging.debug('Hidden keep rate: %s', str(hidden_keep_rate))

    # Placeholder for feedback keep rate
    def update_feed_dict_keep_rate(self, prefix, keep_rate):
      keep_rate_key = self.get_keep_rate_key(prefix)
      keep = self._dual.get(keep_rate_key)
      keep_pl = keep.get_pl()
      feed_dict.update({
          keep_pl: keep_rate
      })

    if self._hparams.f_keep_rate < 1.0:
      update_feed_dict_keep_rate(self, 'f', f_keep_rate)
    if self._hparams.rb_keep_rate < 1.0:
      update_feed_dict_keep_rate(self, 'r', rb_keep_rate)
      if self.use_feedback():
        update_feed_dict_keep_rate(self, 'b', rb_keep_rate)
    if self._hparams.hidden_keep_rate < 1.0:
      hidden_keep = self._dual.get(self.hidden_keep)
      hidden_keep_pl = hidden_keep.get_pl()
      feed_dict.update({
          hidden_keep_pl: hidden_keep_rate
      })

  def add_fetches(self, fetches, batch_type='training'):
    """Adds ops that will get evaluated."""
    # Feedback stays on-graph
    names = [self.previous, self.inhibition,
             self.encoding, self.decoding, self.encoding_mask,
             self.sum_abs_error, self.loss]

    self._dual.add_fetches(fetches, names)

    if self.use_freq():
      freq_names = [self.usage_cell, self.usage_col]
      self._dual.add_fetches(fetches, freq_names)

    # Dendrite traces
    if self._hparams.f_decay_rate > 0.0:
      trace_key = self.get_trace_key('f')
      self._dual.add_fetches(fetches, [trace_key])

    if self._hparams.rb_decay_rate > 0.0:
      trace_key = self.get_trace_key('r')
      self._dual.add_fetches(fetches, [trace_key])

      if self.use_feedback():
        trace_key = self.get_trace_key('b')
        self._dual.add_fetches(fetches, [trace_key])

    do_training = tf_do_training(batch_type, self._hparams.training_interval, self._training_batch_count,
                                 name=self.name)
    if do_training:
      fetches[self.name].update({
          self.training: self._dual.get_op(self.training)
      })

    # Summaries
    super().add_fetches(fetches, batch_type)

  def set_fetches(self, fetched, batch_type='training'):
    """Store updated tensors"""
    if batch_type == self.training:
      self._training_batch_count += 1

    # Loss (not a tensor)
    self_fetched = fetched[self.name]
    self._loss = self_fetched[self.loss]

    ###########################################################################
    # Exact loss calculation over time, for comparison other impl.
    ###########################################################################
    # if batch_type == self.training:
    #   samples = 1000
    #   if self._loss_mean is None:
    #     self._loss_mean = []
    #   self._loss_mean.append(self._loss)
    #   num_samples = len(self._loss_mean)
    #   if (num_samples % 100) == 0:  # Print progress
    #     print('RSM loss samples: ', num_samples)
    #   if num_samples == samples:  # Print mean loss and reset
    #     mean = np.mean(self._loss_mean)
    #     self._loss_mean = None
    #     print('Mean RSM layer loss ==========> ', mean, ' (N=', num_samples, ')')
    ###########################################################################
    # Exact loss calculation over time, for comparison other impl.
    ###########################################################################

    # Feedback stays on-graph
    names = [self.previous, self.inhibition,
             self.encoding, self.decoding, self.encoding_mask,
             self.sum_abs_error, self.loss]

    self._dual.set_fetches(fetched, names)

    if self.use_freq():
      freq_names = [self.usage_cell, self.usage_col]
      self._dual.set_fetches(fetched, freq_names)

    # Dendrite traces
    if self._hparams.f_decay_rate > 0.0:
      trace_key = self.get_trace_key('f')
      self._dual.set_fetches(fetched, [trace_key])

    if self._hparams.rb_decay_rate > 0.0:
      trace_key = self.get_trace_key('r')
      self._dual.set_fetches(fetched, [trace_key])

      if self.use_feedback():
        trace_key = self.get_trace_key('b')
        self._dual.set_fetches(fetched, [trace_key])

    # Summaries
    super().set_fetches(fetched, batch_type)

  def _hidden_image_summary_shape(self):
    """image shape of hidden layer for summary."""
    volume = np.prod(self._encoding_shape[1:])
    square_image_shape, _ = image_utils.square_image_shape_from_1d(volume)
    return square_image_shape

  def _build_summaries(self, batch_type, max_outputs=3):
    """Build the summaries for TensorBoard."""

    #max_outputs=1
    logging.debug('layer: %s, batch type: %s', self.name, batch_type)

    summaries = []

    previous_pl = self._dual.get_pl(self.previous)
    encoding_op = self.get_op(self.encoding)
    encoding_mask_op = self._dual.get_op(self.encoding_mask)
    f_encoding_op = self.get_op(self.encoding_f)
    r_encoding_op = self.get_op(self.encoding_r)
    decoding_op = self.get_op(self.decoding)

    # Encoding
    # ---------------------------------------------------------------------------
    hidden_shape_4d = self._hidden_image_summary_shape()  # [batches, height=1, width=filters, 1]

    if self._hparams.summarize_encoding:
      # Output Encoding (combined forward + feedback)
      encoding_reshape = tf.reshape(encoding_op, hidden_shape_4d)
      encoding_summary_op = tf.summary.image(self.encoding, encoding_reshape, max_outputs=max_outputs)
      summaries.append(encoding_summary_op)

      # Output Encoding (combined forward + feedback)
      encoding_mask_reshape = tf.reshape(encoding_mask_op, hidden_shape_4d)
      encoding_summary_op = tf.summary.image(self.encoding_mask, encoding_mask_reshape, max_outputs=max_outputs)
      summaries.append(encoding_summary_op)

      # Forward Encoding
      f_encoding_reshape = tf.reshape(f_encoding_op, hidden_shape_4d)
      f_encoding_summary_op = tf.summary.image(self.encoding_f, f_encoding_reshape, max_outputs=max_outputs)
      summaries.append(f_encoding_summary_op)

      # Recurrent Encoding
      r_encoding_reshape = tf.reshape(r_encoding_op, hidden_shape_4d)
      r_encoding_summary_op = tf.summary.image(self.encoding_r, r_encoding_reshape, max_outputs=max_outputs)
      summaries.append(r_encoding_summary_op)

    # Decoding (i.e. prediction, and decode target)
    if self._hparams.summarize_decoding:
      summary_input_shape = image_utils.get_image_summary_shape(self._input_shape)

      # Target, reconstruction and prediction
      input_summary_reshape = tf.reshape(self._input_values, summary_input_shape)
      previous_summary_reshape = tf.reshape(previous_pl, summary_input_shape)
      decoding_summary_reshape = tf.reshape(decoding_op, summary_input_shape)

      concat = True
      concat_axis = 1  # 1 = Y

      if concat:
        summary_target = tf.concat(
            [input_summary_reshape, previous_summary_reshape, decoding_summary_reshape], axis=concat_axis)
        concat_summary_op = tf.summary.image('decoding-prediction', summary_target, max_outputs=max_outputs)
        summaries.append(concat_summary_op)
      else:
        input_summary_op = tf.summary.image('input', input_summary_reshape, max_outputs=max_outputs)
        summaries.append(input_summary_op)

        previous_summary_op = tf.summary.image(self.previous, previous_summary_reshape, max_outputs=max_outputs)
        summaries.append(previous_summary_op)

        decoding_summary_op = tf.summary.image(self.decoding, decoding_summary_reshape, max_outputs=max_outputs)
        summaries.append(decoding_summary_op)

    # Reconstruction-prediction loss
    memory_loss_summary = tf.summary.scalar(self.loss, self._dual.get_op(self.loss))
    summaries.append(memory_loss_summary)

    # Statistics
    # ---------------------------------------------------------------------------

    # Input statistics
    if self._hparams.summarize_input:
      input_stats_summary = tf_build_stats_summaries(self._input_values, 'input-stats')
      summaries.append(input_stats_summary)

    # Weights statistics
    if self._hparams.summarize_weights:
      w_f = self._weights_f
      w_r = self._weights_r
      w_d = self._weights_d
      summaries.append(tf.summary.scalar('Wf', tf.reduce_sum(tf.abs(w_f))))
      summaries.append(tf.summary.scalar('Wr', tf.reduce_sum(tf.abs(w_r))))
      summaries.append(tf.summary.scalar('Wd', tf.reduce_sum(tf.abs(w_d))))

      summaries.append(tf.summary.histogram('w_f_hist', w_f))
      summaries.append(tf.summary.histogram('w_r_hist', w_r))
      summaries.append(tf.summary.histogram('w_d_hist', w_d))

      # weight histograms
      wf_per_column = tf.reduce_sum(tf.abs(w_f), [0, 1, 2])  # over the columns (conv filters)
      summaries.append(tf.summary.histogram('wf_per_column', wf_per_column))
      wr_per_cell = tf.reduce_sum(tf.abs(w_r), [1])   # wb shape = [cells, dendrites]
      summaries.append(tf.summary.histogram('wb_per_cell', wr_per_cell))

      # weight images
      wf_cols = tf.reshape(w_f, [-1, self._hparams.cols])  # [weight per col, cols]
      wf_cols_summary_shape = image_utils.make_image_summary_shape_from_2d(wf_cols)
      wf_cols_reshaped = tf.reshape(wf_cols, wf_cols_summary_shape)
      wf_cols_summary_op = tf.summary.image('wf_cols', wf_cols_reshaped, max_outputs=max_outputs)
      summaries.append(wf_cols_summary_op)

      wb_cells = tf.reshape(w_r, [-1, self._hparams.cols * self._hparams.cells_per_col])  # [weight per col, cols]
      wb_cells_summary_shape = image_utils.make_image_summary_shape_from_2d(wb_cells)
      wb_cells_reshaped = tf.reshape(wb_cells, wb_cells_summary_shape)
      wb_cells_summary_op = tf.summary.image('wr_cells', wb_cells_reshaped, max_outputs=max_outputs)
      summaries.append(wb_cells_summary_op)

    # Dendrite traces
    summarize_traces = False
    if summarize_traces:
      def build_trace_image_summary(self, key, summaries, summary_shape):
        op = self._dual.get(key).get_op()
        #summary_shape = [300,60,80,1]
        op_reshape = tf.reshape(op, summary_shape)
        summary_op = tf.summary.image(prefix+suffix, op_reshape)
        summaries.append(summary_op)

      prefix = 'r'
      suffix = '-in'
      build_trace_image_summary(self, prefix+suffix, summaries, hidden_shape_4d)
      suffix = '-int'
      build_trace_image_summary(self, prefix+suffix, summaries, hidden_shape_4d)
      suffix = '-norm'
      build_trace_image_summary(self, prefix+suffix, summaries, hidden_shape_4d)
      suffix = '-dropo'
      build_trace_image_summary(self, prefix+suffix, summaries, hidden_shape_4d)

    # Utilization of resources
    if self._hparams.summarize_freq:
      freq_cell = self._dual.get(self.freq_cell).get_pl()
      freq_col = self._dual.get(self.freq_col).get_pl()

      summaries.append(tf.summary.histogram('freq_cell_hist', freq_cell))
      summaries.append(tf.summary.histogram('freq_col_hist', freq_col))

      freq_max_at_summary = tf.summary.scalar('freq_max_at', tf.argmax(freq_cell))
      summaries.append(freq_max_at_summary)

      freq_max_summary = tf.summary.scalar('freq_max', tf.reduce_max(freq_cell))
      summaries.append(freq_max_summary)

      lifetime_mask = self._dual.get(self.lifetime_mask).get_pl()
      lifetime_mask_summary = tf.summary.scalar('lifetime-mask-sum', tf.reduce_sum(tf.to_float(lifetime_mask)))
      summaries.append(lifetime_mask_summary)

      if self.use_boosting():
        boost_cell = self._dual.get_op(self.boost)  # Now a variable
        summaries.append(tf.summary.histogram('boost_cell_hist', boost_cell))
      else:
        inhibition = self._dual.get_op(self.inhibition)  # Now a variable
        summaries.append(tf.summary.histogram('inhibition_cell_hist', inhibition))

    return summaries<|MERGE_RESOLUTION|>--- conflicted
+++ resolved
@@ -1185,12 +1185,8 @@
     #print('New boost: ', boost_values)
 
   def _build_update_boost(self):
-<<<<<<< HEAD
     """Builds the boost Variable an an assign op to be used periodically""" 
     boost_factor_pl = self._dual.add(self.boost_factor, shape=(), default_value=self._hparams.boost_factor).add_pl(default=True)
-=======
-    """Builds the boost Variable an an assign op to be used periodically"""
->>>>>>> 7091dd0a
     freq_cell_pl = self._dual.get_pl(self.freq_cell)  # [cols * cells_per_col] 1d
     num_cells = self._hparams.cols * self._hparams.cells_per_col
     freq_target = self._hparams.sparsity / num_cells  # k/n where n is num cells
@@ -1199,14 +1195,10 @@
     # 95/1800 = 0.052777778  ie 5%
     # Say freq = 0
     # exp(0.052-0) = 1.053375743
-<<<<<<< HEAD
     # Numenta code: 
     #  boost_factors = tf.exp((target_density - duty_cycles) * boost_strength)
     boost_cells_1d = tf.math.exp((freq_target - freq_cell_pl) * boost_factor_pl)
     boost_shape_1d = [num_cells]
-=======
-    boost_cells_1d = tf.math.exp(freq_target - freq_cell_pl) * self._hparams.boost_factor
->>>>>>> 7091dd0a
     boost_values = np.ones(num_cells)
     # boost_shape_1d = [num_cells]
     # boost_v = tf.Variable(initial_value=boost_values, shape=boost_shape_1d, trainable=False, dtype=tf.float32)
@@ -1338,7 +1330,6 @@
     # Update cells' inhibition
     inhibition_cells_5d_pl = self._dual.get_pl(self.inhibition)
     inhibition_cells_5d = inhibition_cells_5d_pl * self._hparams.inhibition_decay # decay old inh
-<<<<<<< HEAD
 
     if self._hparams.inhibition_with_mask:
       # Inhibit with mask
@@ -1347,10 +1338,6 @@
       # Inhibit with value
       inhibition_cells_5d = tf.maximum(masked_cells_5d, inhibition_cells_5d)
     self._dual.set_op(self.inhibition, inhibition_cells_5d)
-=======
-    inhibition_cells_5d = tf.maximum(training_mask_cells_5d, inhibition_cells_5d)  # this should be per batch sample not only per dend
-    self._dual.set_op(self.inhibition, inhibition_cells_5d, override=True)
->>>>>>> 7091dd0a
 
   # def _build_update_boosting(self, training_mask_cells_5d):
   #   # Update cells' boost given activity
